import math
import re

import polars as pl
import pytest

from fenic import (
<<<<<<< HEAD
=======
    ColumnField,
    DoubleType,
    EmbeddingType,
    IntegerType,
    StringType,
>>>>>>> 86a142f6
    avg,
    col,
    count,
    first,
    lit,
    max,
    mean,
    min,
    semantic,
    stddev,
    sum,
)
from fenic.core.types import (
    ColumnField,
    DoubleType,
    EmbeddingType,
    IntegerType,
    StringType,
)


def test_sum_aggregation(sample_df):
    result = sample_df.group_by("city").agg(sum(col("age"))).to_polars()
    assert len(result) == 2
    assert "sum(age)" in result.columns

    sf_row = result.filter(pl.col("city") == "San Francisco").row(0)
    seattle_row = result.filter(pl.col("city") == "Seattle").row(0)

    assert sf_row[1] == 55
    assert seattle_row[1] == 35

    result = sample_df.group_by("city").agg(sum("age")).to_polars()
    assert len(result) == 2
    assert "sum(age)" in result.columns

    sf_row = result.filter(pl.col("city") == "San Francisco").row(0)
    seattle_row = result.filter(pl.col("city") == "Seattle").row(0)

    assert sf_row[1] == 55
    assert seattle_row[1] == 35


def test_avg_aggregation(sample_df):
    result = sample_df.group_by("city").agg(avg(col("age"))).to_polars()
    assert len(result) == 2
    assert "avg(age)" in result.columns

    sf_row = result.filter(pl.col("city") == "San Francisco").row(0)
    seattle_row = result.filter(pl.col("city") == "Seattle").row(0)

    assert sf_row[1] == 27.5
    assert seattle_row[1] == 35

    result = sample_df.group_by("city").agg(mean(col("age"))).to_polars()
    assert len(result) == 2
    assert "avg(age)" in result.columns

    sf_row = result.filter(pl.col("city") == "San Francisco").row(0)
    seattle_row = result.filter(pl.col("city") == "Seattle").row(0)

    assert sf_row[1] == 27.5
    assert seattle_row[1] == 35


def test_min_aggregation(sample_df):
    result = sample_df.group_by("city").agg(min(col("age"))).to_polars()
    assert len(result) == 2
    assert "min(age)" in result.columns

    sf_row = result.filter(pl.col("city") == "San Francisco").row(0)
    seattle_row = result.filter(pl.col("city") == "Seattle").row(0)

    assert sf_row[1] == 25
    assert seattle_row[1] == 35


def test_max_aggregation(sample_df):
    result = sample_df.group_by("city").agg(max(col("age"))).to_polars()
    assert len(result) == 2
    assert "max(age)" in result.columns

    sf_row = result.filter(pl.col("city") == "San Francisco").row(0)
    seattle_row = result.filter(pl.col("city") == "Seattle").row(0)

    assert sf_row[1] == 30
    assert seattle_row[1] == 35


def test_count_aggregation(sample_df):
    result = sample_df.group_by("city").agg(count(col("age"))).to_polars()
    assert len(result) == 2
    assert "count(age)" in result.columns

    sf_row = result.filter(pl.col("city") == "San Francisco").row(0)
    seattle_row = result.filter(pl.col("city") == "Seattle").row(0)

    assert sf_row[1] == 2
    assert seattle_row[1] == 1


def test_count_aggregation_wildcard(local_session):

    data = {
        "department": [
            "Sales",
            "Engineering",
            "Marketing",
            "Sales",
            "Engineering",
            None,
        ],
        "salary": [50000, 85000, 60000, 55000, None, 75000],
        "bonus": [5000, None, 3000, 4500, 8000, None],
    }

    df = local_session.create_dataframe(data)

    result = (
        df.group_by("department")
        .agg(
            count("*").alias("total_rows"),
            count(lit("cat")).alias("total_rows_2"),
            count(lit(1)).alias("total_rows_3"),
            count("salary").alias("salary_count"),
            count("bonus").alias("bonus_count"),
        )
        .to_polars()
    )

    assert len(result) == 4  # Sales, Engineering, Marketing, and None

    eng_row = result.filter(pl.col("department") == "Engineering")
    assert eng_row["total_rows"][0] == 2
    assert eng_row["total_rows_2"][0] == 2
    assert eng_row["total_rows_3"][0] == 2
    assert eng_row["salary_count"][0] == 1
    assert eng_row["bonus_count"][0] == 1

    sales_row = result.filter(pl.col("department") == "Sales")
    assert sales_row["total_rows"][0] == 2
    assert sales_row["total_rows_2"][0] == 2
    assert sales_row["total_rows_3"][0] == 2
    assert sales_row["salary_count"][0] == 2
    assert sales_row["bonus_count"][0] == 2

    marketing_row = result.filter(pl.col("department") == "Marketing")
    assert marketing_row["total_rows"][0] == 1
    assert marketing_row["total_rows_2"][0] == 1
    assert marketing_row["total_rows_3"][0] == 1
    assert marketing_row["salary_count"][0] == 1
    assert marketing_row["bonus_count"][0] == 1

    null_row = result.filter(pl.col("department").is_null())
    assert null_row["total_rows"][0] == 1
    assert null_row["total_rows_2"][0] == 1
    assert null_row["total_rows_3"][0] == 1
    assert null_row["salary_count"][0] == 1
    assert null_row["bonus_count"][0] == 0


def test_global_agg_with_dict(local_session):
    """Test global aggregation with dictionary syntax."""
    data = {"age": [25, 30, 35, 28, 32], "salary": [50000, 45000, 60000, 45000, 55000]}
    df = local_session.create_dataframe(data)

    result = df.agg({"age": "min", "salary": "max"}).to_polars()

    assert len(result) == 1
    assert result["min(age)"][0] == 25
    assert result["max(salary)"][0] == 60000


def test_grouped_agg_with_expressions(local_session):
    """Test grouped aggregation with Column expressions."""
    data = {
        "department": ["IT", "HR", "IT", "HR", "IT"],
        "age": [25, 30, 35, 28, 32],
        "salary": [50000, 45000, 60000, 45000, 55000],
    }
    df = local_session.create_dataframe(data)

    result = (
        df.group_by("department")
        .agg(min(col("age")).alias("min_age"), max(col("salary")).alias("max_salary"))
        .to_polars()
    )

    assert len(result) == 2  # Two departments
    it_row = result.filter(pl.col("department") == "IT")
    assert it_row["min_age"][0] == 25
    assert it_row["max_salary"][0] == 60000


def test_grouped_agg_with_dict(local_session):
    """Test grouped aggregation with dictionary syntax."""
    data = {
        "department": ["IT", "HR", "IT", "HR", "IT"],
        "age": [25, 30, 35, 28, 32],
        "salary": [50000, 45000, 60000, 45000, 55000],
    }
    df = local_session.create_dataframe(data)

    result = df.group_by("department").agg({"age": "min", "salary": "max"}).to_polars()

    assert len(result) == 2
    hr_row = result.filter(pl.col("department") == "HR")
    assert hr_row["min(age)"][0] == 28
    assert hr_row["max(salary)"][0] == 45000


def test_agg_validation(local_session):
    """Test validation in agg() method."""
    data = {"age": [25, 30, 35]}
    df = local_session.create_dataframe(data)

    # Test with invalid function name
    with pytest.raises(ValueError, match="Unsupported aggregation function"):
        df.agg({"age": "invalid_func"}).to_polars()

    # Test with non-aggregation expression
    with pytest.raises(
        ValueError,
        match=re.escape(
            "Expression (age + lit(1)) is not an aggregation. Aggregation expressions must use aggregate functions like sum(), avg(), min(), max(), count(). For example: df.agg(sum('col'), avg('col2'))"
        ),
    ):
        df.group_by().agg(col("age") + 1).to_polars()


def test_empty_groupby(local_session):
    """Test groupBy() with no columns is same as global aggregation."""
    data = {"age": [25, 30, 35]}
    df = local_session.create_dataframe(data)

    direct_result = df.agg(min(col("age"))).to_polars()
    grouped_result = df.group_by().agg(min(col("age"))).to_polars()

    assert direct_result.equals(grouped_result)


def test_semantic_reduce_with_groupby(local_session):
    """Test semantic.reduce() method."""
    data = {
        "date": ["2024-01-01", "2024-01-01", "2024-01-02"],
        "notes": [
            "Q4 Sales Review Discussion: Revenue exceeded targets by 12%. John mentioned concerns about EMEA pipeline. Team agreed John will conduct deep-dive analysis by Friday. Alice suggested meeting with key clients to gather feedback.",
            "Product Planning: Discussed upcoming features for Q1. Team debated prioritization of mobile vs desktop improvements. Bob noted sprint board needs restructuring. Agreed to have product roadmap ready for next board meeting.",
            "Marketing Sync: Campaign performance trending well. Creative assets need final revisions before launch next week. Sarah raised concerns about Q1 budget - needs executive approval for additional spend.",
        ],
        "num_attendees": [10, 15, 20],
    }
    df = local_session.create_dataframe(data)

    result = df.group_by("date").agg(
        semantic.reduce("Summarize the main action items from these {notes}").alias(
            "summary"
        ),
        sum("num_attendees").alias("num_attendees"),
    )
    result = result.to_polars()

    assert result.schema == {
        "date": pl.Utf8,
        "summary": pl.Utf8,
        "num_attendees": pl.Int64,
    }
    assert result.filter(pl.col("date") == "2024-01-01")["num_attendees"][0] == 25
    assert result.filter(pl.col("date") == "2024-01-02")["num_attendees"][0] == 20

    result = df.agg(
        semantic.reduce("Summarize the main action items from these {notes}").alias(
            "summary"
        ),
        sum("num_attendees").alias("num_attendees"),
    )
    result = result.to_polars()

    assert result.schema == {
        "summary": pl.Utf8,
        "num_attendees": pl.Int64,
    }


def test_groupby_derived_columns(local_session):
    """Test groupBy() with a derived column."""
    data = {
        "age": [25, 30, 30],
        "salary": [5, 10, 15],
    }
    df = local_session.create_dataframe(data)
    result = (
        df.group_by((col("age") + 1).alias("age_plus_one"))
        .agg(sum("age"), sum("salary"), sum(col("age") + col("salary")))
        .sort(col("age_plus_one"))
        .to_polars()
    )
    assert result.schema == {
        "age_plus_one": pl.Int64,
        "sum(age)": pl.Int64,
        "sum(salary)": pl.Int64,
        "sum((age + salary))": pl.Int64,
    }
    expected = pl.DataFrame(
        {
            "age_plus_one": [26, 31],
            "sum(age)": [25, 60],
            "sum(salary)": [5, 25],
            "sum((age + salary))": [30, 85],
        }
    )
    assert result.equals(expected), "DataFrame does not match expected"


def test_groupby_nested_aggregation(local_session):
    """Test that groupBy() with a nested aggregation raises an error."""
    data = {
        "age": [25, 30, 30],
        "salary": [5, 10, 15],
    }
    df = local_session.create_dataframe(data)
    with pytest.raises(
        ValueError, match="Nested aggregation functions are not allowed"
    ):
        df.group_by("age").agg(sum(sum("salary"))).to_polars()

def test_first_aggregation(local_session):
    data = {
        "age": [25, 25, 30],
        "salary": [5, 5, 15],
    }
    df = local_session.create_dataframe(data)
    result = df.group_by("age").agg(first("salary")).sort("age").to_polars()
    expected = pl.DataFrame({
        "age": [25, 30],
        "first(salary)": [5, 15],
    })
    assert result.schema == {
        "age": pl.Int64,
        "first(salary)": pl.Int64,
    }
    assert result.equals(expected)

def test_stddev_aggregation(local_session):
    data = {
        "age": [25, 25, 30, 30, 30],
        "salary": [10, 20, 30, 40, 50],
    }
    df = local_session.create_dataframe(data)

    fenic_df = (
        df
        .select(
            col("age"),
            col("salary")
        )
        .group_by("age")
        .agg(stddev("salary"))
        .sort("age")
    )

    assert fenic_df.schema.column_fields == [
        ColumnField("age", IntegerType),
        ColumnField("stddev(salary)", DoubleType),
    ]
    result = fenic_df.to_polars()

    expected = pl.DataFrame({
        "age": [25, 30],
        "stddev(salary)": [math.sqrt(50), 10.0],
    })

    assert result.schema == {
        "age": pl.Int64,
        "stddev(salary)": pl.Float64,
    }

    # Check group keys match
    assert result["age"].to_list() == expected["age"].to_list()

    for res_val, exp_val in zip(result["stddev(salary)"], expected["stddev(salary)"], strict=True):
        assert res_val == pytest.approx(exp_val, rel=1e-9)

def test_avg_embedding_aggregation(local_session):
    """Test that avg() works correctly on EmbeddingType columns."""
    data = {
        "group": ["A", "A", "B", "B"],
        "vectors": [
            [1.0, 2.0, 3.0],    # Group A
            [3.0, 4.0, 5.0],    # Group A - avg should be [2.0, 3.0, 4.0]
            [2.0, 0.0, 1.0],    # Group B
            [4.0, 2.0, 3.0],    # Group B - avg should be [3.0, 1.0, 2.0]
        ]
    }
    df = local_session.create_dataframe(data)
    embedding_type = EmbeddingType(dimensions=3, embedding_model="test")

    # Cast vectors to embedding type and compute group-wise averages
    fenic_df = (
        df.select(
            col("group"),
            col("vectors").cast(embedding_type).alias("embeddings")
        )
        .group_by("group")
        .agg(avg("embeddings").alias("avg_embedding"))
        .sort("group")
    )
    assert fenic_df.schema.column_fields == [
        ColumnField("group", StringType),
        ColumnField("avg_embedding", EmbeddingType(dimensions=3, embedding_model="test")),
    ]

    result = fenic_df.to_polars()
    assert result.schema == {
        "group": pl.Utf8,
        "avg_embedding": pl.Array(pl.Float32, 3)
    }

    # Float-friendly comparisons
    group_a_result = result.filter(pl.col("group") == "A")["avg_embedding"][0].to_list()
    group_b_result = result.filter(pl.col("group") == "B")["avg_embedding"][0].to_list()

    assert group_a_result == pytest.approx([2.0, 3.0, 4.0], rel=1e-6)
    assert group_b_result == pytest.approx([3.0, 1.0, 2.0], rel=1e-6)


def test_avg_embedding_with_nulls(local_session):
    """Test that avg() on EmbeddingType handles null values correctly."""
    data = {
        "group": ["A", "A", "A", "B", "B"],
        "vectors": [
            [1.0, 2.0],     # Group A
            None,           # Group A - should be ignored
            [3.0, 4.0],     # Group A - avg should be [2.0, 3.0]
            [2.0, 0.0],     # Group B
            [4.0, 2.0],     # Group B - avg should be [3.0, 1.0]
        ]
    }
    df = local_session.create_dataframe(data)
    embedding_type = EmbeddingType(dimensions=2, embedding_model="test")

    fenic_df = (
        df.select(
            col("group"),
            col("vectors").cast(embedding_type).alias("embeddings")
        )
        .group_by("group")
        .agg(avg("embeddings").alias("avg_embedding"))
        .sort("group")
    )
    assert fenic_df.schema.column_fields == [
        ColumnField("group", StringType),
        ColumnField("avg_embedding", EmbeddingType(dimensions=2, embedding_model="test")),
    ]
    result = fenic_df.to_polars()
    assert result.schema == {
        "group": pl.Utf8,
        "avg_embedding": pl.Array(pl.Float32, 2)
    }
    group_a_result = result.filter(pl.col("group") == "A")["avg_embedding"][0].to_list()
    group_b_result = result.filter(pl.col("group") == "B")["avg_embedding"][0].to_list()
    assert group_a_result == pytest.approx([2.0, 3.0], rel=1e-6)
    assert group_b_result == pytest.approx([3.0, 1.0], rel=1e-6)

def test_first_aggregation(local_session):
    data = {
        "age": [25, 25, 30],
        "salary": [5, 5, 15],
    }
    df = local_session.create_dataframe(data)
    result = df.group_by("age").agg(first("salary")).sort("age").to_polars()
    expected = pl.DataFrame({
        "age": [25, 30],
        "first(salary)": [5, 15],
    })
    assert result.schema == {
        "age": pl.Int64,
        "first(salary)": pl.Int64,
    }
    assert result.equals(expected)

def test_stddev_aggregation(local_session):
    data = {
        "age": [25, 25, 30, 30, 30],
        "salary": [10, 20, 30, 40, 50],
    }
    df = local_session.create_dataframe(data)

    fenic_df = (
        df
        .select(
            col("age"),
            col("salary")
        )
        .group_by("age")
        .agg(stddev("salary"))
        .sort("age")
    )

    assert fenic_df.schema.column_fields == [
        ColumnField("age", IntegerType),
        ColumnField("stddev(salary)", DoubleType),
    ]
    result = fenic_df.to_polars()

    expected = pl.DataFrame({
        "age": [25, 30],
        "stddev(salary)": [math.sqrt(50), 10.0],
    })

    assert result.schema == {
        "age": pl.Int64,
        "stddev(salary)": pl.Float64,
    }

    # Check group keys match
    assert result["age"].to_list() == expected["age"].to_list()

    for res_val, exp_val in zip(result["stddev(salary)"], expected["stddev(salary)"], strict=True):
        assert res_val == pytest.approx(exp_val, rel=1e-9)<|MERGE_RESOLUTION|>--- conflicted
+++ resolved
@@ -5,14 +5,11 @@
 import pytest
 
 from fenic import (
-<<<<<<< HEAD
-=======
     ColumnField,
     DoubleType,
     EmbeddingType,
     IntegerType,
     StringType,
->>>>>>> 86a142f6
     avg,
     col,
     count,
