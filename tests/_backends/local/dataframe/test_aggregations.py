import re

import polars as pl
import pytest

from fenic import (
    avg,
    col,
    count,
    first,
    lit,
    max,
    mean,
    min,
    semantic,
    sum,
)


def test_sum_aggregation(sample_df):
    result = sample_df.group_by("city").agg(sum(col("age"))).to_polars()
    assert len(result) == 2
    assert "sum(age)" in result.columns

    sf_row = result.filter(pl.col("city") == "San Francisco").row(0)
    seattle_row = result.filter(pl.col("city") == "Seattle").row(0)

    assert sf_row[1] == 55
    assert seattle_row[1] == 35

    result = sample_df.group_by("city").agg(sum("age")).to_polars()
    assert len(result) == 2
    assert "sum(age)" in result.columns

    sf_row = result.filter(pl.col("city") == "San Francisco").row(0)
    seattle_row = result.filter(pl.col("city") == "Seattle").row(0)

    assert sf_row[1] == 55
    assert seattle_row[1] == 35


def test_avg_aggregation(sample_df):
    result = sample_df.group_by("city").agg(avg(col("age"))).to_polars()
    assert len(result) == 2
    assert "avg(age)" in result.columns

    sf_row = result.filter(pl.col("city") == "San Francisco").row(0)
    seattle_row = result.filter(pl.col("city") == "Seattle").row(0)

    assert sf_row[1] == 27.5
    assert seattle_row[1] == 35

    result = sample_df.group_by("city").agg(mean(col("age"))).to_polars()
    assert len(result) == 2
    assert "avg(age)" in result.columns

    sf_row = result.filter(pl.col("city") == "San Francisco").row(0)
    seattle_row = result.filter(pl.col("city") == "Seattle").row(0)

    assert sf_row[1] == 27.5
    assert seattle_row[1] == 35


def test_min_aggregation(sample_df):
    result = sample_df.group_by("city").agg(min(col("age"))).to_polars()
    assert len(result) == 2
    assert "min(age)" in result.columns

    sf_row = result.filter(pl.col("city") == "San Francisco").row(0)
    seattle_row = result.filter(pl.col("city") == "Seattle").row(0)

    assert sf_row[1] == 25
    assert seattle_row[1] == 35


def test_max_aggregation(sample_df):
    result = sample_df.group_by("city").agg(max(col("age"))).to_polars()
    assert len(result) == 2
    assert "max(age)" in result.columns

    sf_row = result.filter(pl.col("city") == "San Francisco").row(0)
    seattle_row = result.filter(pl.col("city") == "Seattle").row(0)

    assert sf_row[1] == 30
    assert seattle_row[1] == 35


def test_count_aggregation(sample_df):
    result = sample_df.group_by("city").agg(count(col("age"))).to_polars()
    assert len(result) == 2
    assert "count(age)" in result.columns

    sf_row = result.filter(pl.col("city") == "San Francisco").row(0)
    seattle_row = result.filter(pl.col("city") == "Seattle").row(0)

    assert sf_row[1] == 2
    assert seattle_row[1] == 1


def test_count_aggregation_wildcard(local_session):

    data = {
        "department": [
            "Sales",
            "Engineering",
            "Marketing",
            "Sales",
            "Engineering",
            None,
        ],
        "salary": [50000, 85000, 60000, 55000, None, 75000],
        "bonus": [5000, None, 3000, 4500, 8000, None],
    }

    df = local_session.create_dataframe(data)

    result = (
        df.group_by("department")
        .agg(
            count("*").alias("total_rows"),
            count(lit("cat")).alias("total_rows_2"),
            count(lit(1)).alias("total_rows_3"),
            count("salary").alias("salary_count"),
            count("bonus").alias("bonus_count"),
        )
        .to_polars()
    )

    assert len(result) == 4  # Sales, Engineering, Marketing, and None

    eng_row = result.filter(pl.col("department") == "Engineering")
    assert eng_row["total_rows"][0] == 2
    assert eng_row["total_rows_2"][0] == 2
    assert eng_row["total_rows_3"][0] == 2
    assert eng_row["salary_count"][0] == 1
    assert eng_row["bonus_count"][0] == 1

    sales_row = result.filter(pl.col("department") == "Sales")
    assert sales_row["total_rows"][0] == 2
    assert sales_row["total_rows_2"][0] == 2
    assert sales_row["total_rows_3"][0] == 2
    assert sales_row["salary_count"][0] == 2
    assert sales_row["bonus_count"][0] == 2

    marketing_row = result.filter(pl.col("department") == "Marketing")
    assert marketing_row["total_rows"][0] == 1
    assert marketing_row["total_rows_2"][0] == 1
    assert marketing_row["total_rows_3"][0] == 1
    assert marketing_row["salary_count"][0] == 1
    assert marketing_row["bonus_count"][0] == 1

    null_row = result.filter(pl.col("department").is_null())
    assert null_row["total_rows"][0] == 1
    assert null_row["total_rows_2"][0] == 1
    assert null_row["total_rows_3"][0] == 1
    assert null_row["salary_count"][0] == 1
    assert null_row["bonus_count"][0] == 0


def test_global_agg_with_dict(local_session):
    """Test global aggregation with dictionary syntax."""
    data = {"age": [25, 30, 35, 28, 32], "salary": [50000, 45000, 60000, 45000, 55000]}
    df = local_session.create_dataframe(data)

    result = df.agg({"age": "min", "salary": "max"}).to_polars()

    assert len(result) == 1
    assert result["min(age)"][0] == 25
    assert result["max(salary)"][0] == 60000


def test_grouped_agg_with_expressions(local_session):
    """Test grouped aggregation with Column expressions."""
    data = {
        "department": ["IT", "HR", "IT", "HR", "IT"],
        "age": [25, 30, 35, 28, 32],
        "salary": [50000, 45000, 60000, 45000, 55000],
    }
    df = local_session.create_dataframe(data)

    result = (
        df.group_by("department")
        .agg(min(col("age")).alias("min_age"), max(col("salary")).alias("max_salary"))
        .to_polars()
    )

    assert len(result) == 2  # Two departments
    it_row = result.filter(pl.col("department") == "IT")
    assert it_row["min_age"][0] == 25
    assert it_row["max_salary"][0] == 60000


def test_grouped_agg_with_dict(local_session):
    """Test grouped aggregation with dictionary syntax."""
    data = {
        "department": ["IT", "HR", "IT", "HR", "IT"],
        "age": [25, 30, 35, 28, 32],
        "salary": [50000, 45000, 60000, 45000, 55000],
    }
    df = local_session.create_dataframe(data)

    result = df.group_by("department").agg({"age": "min", "salary": "max"}).to_polars()

    assert len(result) == 2
    hr_row = result.filter(pl.col("department") == "HR")
    assert hr_row["min(age)"][0] == 28
    assert hr_row["max(salary)"][0] == 45000


def test_agg_validation(local_session):
    """Test validation in agg() method."""
    data = {"age": [25, 30, 35]}
    df = local_session.create_dataframe(data)

    # Test with invalid function name
    with pytest.raises(ValueError, match="Unsupported aggregation function"):
        df.agg({"age": "invalid_func"}).to_polars()

    # Test with non-aggregation expression
    with pytest.raises(
        ValueError,
        match=re.escape(
            "Expression (age + lit(1)) is not an aggregation. Aggregation expressions must use aggregate functions like sum(), avg(), min(), max(), count(). For example: df.agg(sum('col'), avg('col2'))"
        ),
    ):
        df.group_by().agg(col("age") + 1).to_polars()


def test_empty_groupby(local_session):
    """Test groupBy() with no columns is same as global aggregation."""
    data = {"age": [25, 30, 35]}
    df = local_session.create_dataframe(data)

    direct_result = df.agg(min(col("age"))).to_polars()
    grouped_result = df.group_by().agg(min(col("age"))).to_polars()

    assert direct_result.equals(grouped_result)


def test_semantic_reduce_with_groupby(local_session):
    """Test semantic.reduce() method."""
    data = {
        "date": ["2024-01-01", "2024-01-01", "2024-01-02"],
        "notes": [
            "Q4 Sales Review Discussion: Revenue exceeded targets by 12%. John mentioned concerns about EMEA pipeline. Team agreed John will conduct deep-dive analysis by Friday. Alice suggested meeting with key clients to gather feedback.",
            "Product Planning: Discussed upcoming features for Q1. Team debated prioritization of mobile vs desktop improvements. Bob noted sprint board needs restructuring. Agreed to have product roadmap ready for next board meeting.",
            "Marketing Sync: Campaign performance trending well. Creative assets need final revisions before launch next week. Sarah raised concerns about Q1 budget - needs executive approval for additional spend.",
        ],
        "num_attendees": [10, 15, 20],
    }
    df = local_session.create_dataframe(data)

    result = df.group_by("date").agg(
        semantic.reduce("Summarize the main action items from these {notes}").alias(
            "summary"
        ),
        sum("num_attendees").alias("num_attendees"),
    )
    result = result.to_polars()

    assert result.schema == {
        "date": pl.Utf8,
        "summary": pl.Utf8,
        "num_attendees": pl.Int64,
    }
    assert result.filter(pl.col("date") == "2024-01-01")["num_attendees"][0] == 25
    assert result.filter(pl.col("date") == "2024-01-02")["num_attendees"][0] == 20

    result = df.agg(
        semantic.reduce("Summarize the main action items from these {notes}").alias(
            "summary"
        ),
        sum("num_attendees").alias("num_attendees"),
    )
    result = result.to_polars()

    assert result.schema == {
        "summary": pl.Utf8,
        "num_attendees": pl.Int64,
    }


def test_groupby_derived_columns(local_session):
    """Test groupBy() with a derived column."""
    data = {
        "age": [25, 30, 30],
        "salary": [5, 10, 15],
    }
    df = local_session.create_dataframe(data)
    result = (
        df.group_by((col("age") + 1).alias("age_plus_one"))
        .agg(sum("age"), sum("salary"), sum(col("age") + col("salary")))
        .sort(col("age_plus_one"))
        .to_polars()
    )
    assert result.schema == {
        "age_plus_one": pl.Int64,
        "sum(age)": pl.Int64,
        "sum(salary)": pl.Int64,
        "sum((age + salary))": pl.Int64,
    }
    expected = pl.DataFrame(
        {
            "age_plus_one": [26, 31],
            "sum(age)": [25, 60],
            "sum(salary)": [5, 25],
            "sum((age + salary))": [30, 85],
        }
    )
    assert result.equals(expected), "DataFrame does not match expected"


def test_groupby_nested_aggregation(local_session):
    """Test that groupBy() with a nested aggregation raises an error."""
    data = {
        "age": [25, 30, 30],
        "salary": [5, 10, 15],
    }
    df = local_session.create_dataframe(data)
    with pytest.raises(
        ValueError, match="Nested aggregation functions are not allowed"
    ):
        df.group_by("age").agg(sum(sum("salary"))).to_polars()

<<<<<<< HEAD
def test_first_aggregation(local_session):
    data = {
        "age": [25, 25, 30],
        "salary": [5, 5, 15],
    }
    df = local_session.create_dataframe(data)
    result = df.group_by("age").agg(first("salary")).to_polars()
    expected = pl.DataFrame({
        "age": [25, 30],
        "first(salary)": [5, 15],
    })
    assert result.schema == {
        "age": pl.Int64,
        "first(salary)": pl.Int64,
    }
    assert result.equals(expected)
=======

def test_avg_embedding_aggregation(local_session):
    """Test that avg() works correctly on EmbeddingType columns."""
    data = {
        "group": ["A", "A", "B", "B"],
        "vectors": [
            [1.0, 2.0, 3.0],    # Group A
            [3.0, 4.0, 5.0],    # Group A - avg should be [2.0, 3.0, 4.0]
            [2.0, 0.0, 1.0],    # Group B
            [4.0, 2.0, 3.0],    # Group B - avg should be [3.0, 1.0, 2.0]
        ]
    }
    df = local_session.create_dataframe(data)
    embedding_type = EmbeddingType(dimensions=3, embedding_model="test")

    # Cast vectors to embedding type and compute group-wise averages
    fenic_df = (
        df.select(
            col("group"),
            col("vectors").cast(embedding_type).alias("embeddings")
        )
        .group_by("group")
        .agg(avg("embeddings").alias("avg_embedding"))
        .sort("group")
    )
    assert fenic_df.schema.column_fields == [
        ColumnField("group", StringType),
        ColumnField("avg_embedding", EmbeddingType(dimensions=3, embedding_model="test")),
    ]

    result = fenic_df.to_polars()
    assert result.schema == {
        "group": pl.Utf8,
        "avg_embedding": pl.Array(pl.Float32, 3)
    }

    # Float-friendly comparisons
    group_a_result = result.filter(pl.col("group") == "A")["avg_embedding"][0].to_list()
    group_b_result = result.filter(pl.col("group") == "B")["avg_embedding"][0].to_list()

    assert group_a_result == pytest.approx([2.0, 3.0, 4.0], rel=1e-6)
    assert group_b_result == pytest.approx([3.0, 1.0, 2.0], rel=1e-6)


def test_avg_embedding_with_nulls(local_session):
    """Test that avg() on EmbeddingType handles null values correctly."""
    data = {
        "group": ["A", "A", "A", "B", "B"],
        "vectors": [
            [1.0, 2.0],     # Group A
            None,           # Group A - should be ignored
            [3.0, 4.0],     # Group A - avg should be [2.0, 3.0]
            [2.0, 0.0],     # Group B
            [4.0, 2.0],     # Group B - avg should be [3.0, 1.0]
        ]
    }
    df = local_session.create_dataframe(data)
    embedding_type = EmbeddingType(dimensions=2, embedding_model="test")

    fenic_df = (
        df.select(
            col("group"),
            col("vectors").cast(embedding_type).alias("embeddings")
        )
        .group_by("group")
        .agg(avg("embeddings").alias("avg_embedding"))
        .sort("group")
    )
    assert fenic_df.schema.column_fields == [
        ColumnField("group", StringType),
        ColumnField("avg_embedding", EmbeddingType(dimensions=2, embedding_model="test")),
    ]
    result = fenic_df.to_polars()
    assert result.schema == {
        "group": pl.Utf8,
        "avg_embedding": pl.Array(pl.Float32, 2)
    }
    group_a_result = result.filter(pl.col("group") == "A")["avg_embedding"][0].to_list()
    group_b_result = result.filter(pl.col("group") == "B")["avg_embedding"][0].to_list()
    assert group_a_result == pytest.approx([2.0, 3.0], rel=1e-6)
    assert group_b_result == pytest.approx([3.0, 1.0], rel=1e-6)
>>>>>>> e467841e
<|MERGE_RESOLUTION|>--- conflicted
+++ resolved
@@ -15,6 +15,7 @@
     semantic,
     sum,
 )
+from fenic.core.types import EmbeddingType, ColumnField, StringType
 
 
 def test_sum_aggregation(sample_df):
@@ -322,7 +323,6 @@
     ):
         df.group_by("age").agg(sum(sum("salary"))).to_polars()
 
-<<<<<<< HEAD
 def test_first_aggregation(local_session):
     data = {
         "age": [25, 25, 30],
@@ -339,7 +339,6 @@
         "first(salary)": pl.Int64,
     }
     assert result.equals(expected)
-=======
 
 def test_avg_embedding_aggregation(local_session):
     """Test that avg() works correctly on EmbeddingType columns."""
@@ -420,5 +419,4 @@
     group_a_result = result.filter(pl.col("group") == "A")["avg_embedding"][0].to_list()
     group_b_result = result.filter(pl.col("group") == "B")["avg_embedding"][0].to_list()
     assert group_a_result == pytest.approx([2.0, 3.0], rel=1e-6)
-    assert group_b_result == pytest.approx([3.0, 1.0], rel=1e-6)
->>>>>>> e467841e
+    assert group_b_result == pytest.approx([3.0, 1.0], rel=1e-6)